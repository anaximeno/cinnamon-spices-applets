--- conflicted
+++ resolved
@@ -28,21 +28,6 @@
 
 ### Weather providers to choose from
 
-<<<<<<< HEAD
-| Weather Providers          | Needs API key | Maximum Forecast Days | Maximum Forecast Hours | Immediate Forecast | Other information                |
-| -------------------------- | ------------- | --------------------- | ---------------------- | ------------------ | -------------------------------- |
-| **OpenWeatherMap**         | No            | 8                     | 48                     | Yes                | Default provider                 |
-| **MET Norway**             | No            | 10                    | 48                     | Depends            | --                               |
-| **DMI Denmark**            | No            | 10                    | 48                     | No                 | --                               |
-| **Deutscher Wetterdienst** | No            | 10                    | 240                    | No                 | --                               |
-| **Met Office UK**          | No            | 5                     | 36                     | No                 | --                               |
-| **US National Weather**    | No            | 7                     | 156                    | No                 | --                               |
-| **WeatherBit**             | Yes           | 16                    | 0**                    | No                 | --                               |
-| **Visual Crossing**        | Yes           | 15                    | 336                    | No                 | --                               |
-| **Tomorrow.io**            | Yes           | 15                    | 108                    | No                 | Previously known as Climacell    |
-| **AccuWeather**            | Yes           | 5***                  | 12                     | No                 | Limited free calls               |
-| **Weather Underground**    | Yes           | 5                     | 0                      | No                 | --                               |
-=======
 | Weather Providers          | Needs API key | Maximum Forecast Days | Maximum Forecast Hours | Immediate Forecast | Other information             |
 | -------------------------- | ------------- | --------------------- | ---------------------- | ------------------ | ----------------------------- |
 | **OpenWeatherMap**         | No            | 8                     | 48                     | Yes                | Default provider              |
@@ -57,7 +42,6 @@
 | **AccuWeather**            | Yes           | 5***                  | 12                     | No                 | Limited free calls            |
 | **Weather Underground**    | Yes           | 5                     | 0                      | No                 | --                            |
 | **Pirate Weather**         | Yes           | 7                     | 168                    | Yes                |                               |
->>>>>>> e7e7bc35
 
 ### OpenWeatherMap
 
